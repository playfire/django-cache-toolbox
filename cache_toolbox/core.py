--- conflicted
+++ resolved
@@ -124,10 +124,6 @@
     return 'cache.%d:%s.%s:%s' % (
         CACHE_FORMAT_VERSION,
         model._meta.app_label,
-<<<<<<< HEAD
-        model._meta.model_name,
-=======
         model_name,
->>>>>>> 0e5c7d0a
         getattr(instance_or_pk, 'pk', instance_or_pk),
     )